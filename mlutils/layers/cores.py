--- conflicted
+++ resolved
@@ -45,30 +45,30 @@
 
 class Stacked2dCore(Core2d, nn.Module):
     def __init__(
-            self,
-            input_channels,
-            hidden_channels,
-            input_kern,
-            hidden_kern,
-            layers=3,
-            gamma_hidden=0,
-            gamma_input=0.0,
-            skip=0,
-            final_nonlinearity=True,
-            elu_xshift=0.0,
-            elu_yshift=0.0,
-            bias=True,
-            momentum=0.1,
-            pad_input=True,
-            hidden_padding=None,
-            batch_norm=True,
-            batch_norm_scale=True,
-            independent_bn_bias=True,
-            hidden_dilation=1,
-            laplace_padding=0,
-            input_regularizer="LaplaceL2",
-            stack=None,
-            use_avg_reg=True,
+        self,
+        input_channels,
+        hidden_channels,
+        input_kern,
+        hidden_kern,
+        layers=3,
+        gamma_hidden=0,
+        gamma_input=0.0,
+        skip=0,
+        final_nonlinearity=True,
+        elu_xshift=0.0,
+        elu_yshift=0.0,
+        bias=True,
+        momentum=0.1,
+        pad_input=True,
+        hidden_padding=None,
+        batch_norm=True,
+        batch_norm_scale=True,
+        independent_bn_bias=True,
+        hidden_dilation=1,
+        laplace_padding=0,
+        input_regularizer="LaplaceL2",
+        stack=None,
+        use_avg_reg=True,
     ):
         """
         Args:
@@ -143,16 +143,11 @@
         # --- first layer
         layer = OrderedDict()
         layer["conv"] = nn.Conv2d(
-<<<<<<< HEAD
             input_channels,
             hidden_channels,
             input_kern,
             padding=input_kern // 2 if pad_input else 0,
             bias=bias and not batch_norm,
-=======
-            input_channels, hidden_channels, input_kern, padding=input_kern // 2 if pad_input else 0,
-            bias=bias and not batch_norm
->>>>>>> 48606d7f
         )
         if batch_norm:
             if independent_bn_bias:
@@ -206,7 +201,7 @@
         ret = []
         for l, feat in enumerate(self.features):
             do_skip = l >= 1 and self.skip > 1
-            input_ = feat(input_ if not do_skip else torch.cat(ret[-min(self.skip, l):], dim=1))
+            input_ = feat(input_ if not do_skip else torch.cat(ret[-min(self.skip, l) :], dim=1))
             ret.append(input_)
 
         return torch.cat([ret[ind] for ind in self.stack], dim=1)
