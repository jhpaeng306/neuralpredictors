--- conflicted
+++ resolved
@@ -17,12 +17,8 @@
 
     Returns: correlation array
     """
-    y1 = (y1 - y1.mean(axis=axis, keepdims=True)) / (
-        y1.std(axis=axis, keepdims=True, ddof=0) + eps
-    )
-    y2 = (y2 - y2.mean(axis=axis, keepdims=True)) / (
-        y2.std(axis=axis, keepdims=True, ddof=0) + eps
-    )
+    y1 = (y1 - y1.mean(axis=axis, keepdims=True)) / (y1.std(axis=axis, keepdims=True, ddof=0) + eps)
+    y2 = (y2 - y2.mean(axis=axis, keepdims=True)) / (y2.std(axis=axis, keepdims=True, ddof=0) + eps)
     return (y1 * y2).mean(axis=axis, **kwargs)
 
 
@@ -47,10 +43,10 @@
 class Corr(nn.Module):
     def __init__(self, eps=1e-12, detach_target=True):
         """
-        Compute correlation between the output and the target 
+        Compute correlation between the output and the target
 
         Args:
-            eps (float, optional): Used to offset the computed variance to provide numerical stability. 
+            eps (float, optional): Used to offset the computed variance to provide numerical stability.
                 Defaults to 1e-12.
             detach_target (bool, optional): If True, `target` tensor is detached prior to computation. Appropriate when
                 using this as a loss to train on. Defaults to True.
@@ -112,13 +108,7 @@
         self.per_neuron = per_neuron
         self.avg = avg
         if self.avg:
-<<<<<<< HEAD
-            warnings.warn(
-                "Poissonloss is averaged per batch. It's recommended to use `sum` instead"
-            )
-=======
-            warnings.warn("Poissonloss is averaged per batch. It's recommended so use sum instead")
->>>>>>> 4da75c20
+            warnings.warn("Poissonloss is averaged per batch. It's recommended to use `sum` instead")
 
     def forward(self, output, target):
         target = target.detach()
@@ -134,7 +124,7 @@
     """
     Same as PoissonLoss, except that this automatically adjusts the length of the
     target along the 1st dimension (expected to correspond to the temporal dimension), such that
-    when lag = target.size(1) - outout.size(1) > 0, 
+    when lag = target.size(1) - outout.size(1) > 0,
     PoissonLoss(output, target[:, lag:])
     is evaluted instead (thus equivalent to skipping the first `lag` frames).
 
@@ -204,45 +194,4 @@
         if not self.per_neuron:
             return loss.mean()
         else:
-<<<<<<< HEAD
-            return loss.view(-1, loss.shape[-1]).mean(dim=0)
-=======
-            return loss.view(-1, loss.shape[-1]).mean(dim=0)
-
-
-class AvgCorr(nn.Module):
-    def __init__(self, eps=1e-12):
-        self.eps = eps
-        super().__init__()
-
-    def forward(self, output, target):
-        delta_out = output - output.mean(0, keepdim=True)
-        delta_target = target - target.mean(0, keepdim=True)
-
-        var_out = delta_out.pow(2).mean(0, keepdim=True)
-        var_target = delta_target.pow(2).mean(0, keepdim=True)
-
-        corrs = (delta_out * delta_target).mean(0, keepdim=True) / (
-            (var_out + self.eps) * (var_target + self.eps)
-        ).sqrt()
-        return -corrs.mean()
-
-
-def corr(y1, y2, axis=-1, eps=1e-8, **kwargs):
-    """
-    Compute the correlation between two matrices along certain dimensions.
-
-    Args:
-        y1:      first matrix
-        y2:      second matrix
-        axis:    dimension along which the correlation is computed.
-        eps:     offset to the standard deviation to make sure the correlation is well defined (default 1e-8)
-        **kwargs passed to final mean of standardized y1 * y2
-
-    Returns: correlation vector
-
-    """
-    y1 = (y1 - y1.mean(axis=axis, keepdims=True)) / (y1.std(axis=axis, keepdims=True, ddof=0) + eps)
-    y2 = (y2 - y2.mean(axis=axis, keepdims=True)) / (y2.std(axis=axis, keepdims=True, ddof=0) + eps)
-    return (y1 * y2).mean(axis=axis, **kwargs)
->>>>>>> 4da75c20
+            return loss.view(-1, loss.shape[-1]).mean(dim=0)