--- conflicted
+++ resolved
@@ -1,8 +1,3 @@
-<<<<<<< HEAD
-from zipfile import ZipFile
-from ...transforms import StaticTransform
-=======
->>>>>>> f71dbfe9
 from ..base import FileTreeDatasetBase
 
 from zipfile import ZipFile
